# 2018-05-03: Suppress lock-order-inversion warning from internal locks in GDAL. Since the warnings only occur when `GDAL::init` is called, this should be fairly safe.
# 2019-03-31 Suppress google rawlog.  it is unclear why this issue suddenly started to occur.  Investigation will continue
deadlock:gdal
race:boost::*::saved_single_repeat
race:boost::*::saved_state
race:boost::*::perl_matcher
race:google::RawLog__SetLastTime
race:apache::thrift::transport::TServerSocket
race:apache::thrift::server
thread:libcuda.so
# 2020-02-23: resolve thread safety issues when acquiring string dict proxy through resultset 
race:ResultSet::makeTargetValue 
<<<<<<< HEAD

=======
>>>>>>> 62f1aeab
race:^tbb*<|MERGE_RESOLUTION|>--- conflicted
+++ resolved
@@ -10,8 +10,4 @@
 thread:libcuda.so
 # 2020-02-23: resolve thread safety issues when acquiring string dict proxy through resultset 
 race:ResultSet::makeTargetValue 
-<<<<<<< HEAD
-
-=======
->>>>>>> 62f1aeab
 race:^tbb*