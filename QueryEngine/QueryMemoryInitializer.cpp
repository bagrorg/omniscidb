--- conflicted
+++ resolved
@@ -224,42 +224,12 @@
   if (!query_mem_desc.lazyInitGroups(device_type) && group_buffers_count > 1) {
     group_by_buffer_template.reset(
         static_cast<int64_t*>(checked_malloc(group_buffer_size)));
-<<<<<<< HEAD
     initGroupByBuffer(group_by_buffer_template.get(),
                       ra_exe_unit,
                       query_mem_desc,
                       device_type,
                       output_columnar,
                       executor);
-=======
-
-    if (output_columnar) {
-      initColumnarGroups(
-          query_mem_desc, group_by_buffer_template.get(), init_agg_vals_, executor);
-    } else {
-      auto rows_ptr = group_by_buffer_template.get();
-      auto actual_entry_count = query_mem_desc.getEntryCount();
-      auto warp_size =
-          query_mem_desc.interleavedBins(device_type) ? executor->warpSize() : 1;
-      if (query_mem_desc.useStreamingTopN()) {
-        const auto node_count_size = thread_count * sizeof(int64_t);
-        memset(rows_ptr, 0, node_count_size);
-        const auto n = ra_exe_unit.sort_info.offset + ra_exe_unit.sort_info.limit;
-        const auto rows_offset =
-            streaming_top_n::get_rows_offset_of_heaps(n, thread_count);
-        memset(rows_ptr + thread_count, -1, rows_offset - node_count_size);
-        rows_ptr += rows_offset / sizeof(int64_t);
-        actual_entry_count = n * thread_count;
-        warp_size = 1;
-      }
-      initGroups(query_mem_desc,
-                 rows_ptr,
-                 init_agg_vals_,
-                 actual_entry_count,
-                 warp_size,
-                 executor);
-    }
->>>>>>> dda8f3c7
   }
 
   if (query_mem_desc.interleavedBins(device_type)) {
@@ -413,7 +383,7 @@
                                   : 1;
     auto warp_size =
         query_mem_desc.interleavedBins(device_type) ? executor->warpSize() : 1;
-    if (use_streaming_top_n(ra_exe_unit, query_mem_desc.didOutputColumnar())) {
+    if (query_mem_desc.useStreamingTopN()) {
       const auto node_count_size = thread_count * sizeof(int64_t);
       memset(rows_ptr, 0, node_count_size);
       const auto n = ra_exe_unit.sort_info.offset + ra_exe_unit.sort_info.limit;
