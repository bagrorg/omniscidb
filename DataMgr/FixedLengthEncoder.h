--- conflicted
+++ resolved
@@ -105,34 +105,6 @@
     }
   }
 
-<<<<<<< HEAD
-  void updateStats(const int8_t* const dst, const size_t numElements) override {
-    const V* data = reinterpret_cast<const V*>(dst);
-
-    std::tie(dataMin, dataMax, has_nulls) = tbb::parallel_reduce(
-        tbb::blocked_range(0UL, numElements),
-        std::tuple(static_cast<V>(dataMin), static_cast<V>(dataMax), has_nulls),
-        [&](const auto& range, auto init) {
-          auto [min, max, nulls] = init;
-          for (size_t i = range.begin(); i < range.end(); i++) {
-            if (data[i] != std::numeric_limits<V>::min()) {
-              decimal_overflow_validator_.validate(data[i]);
-              min = std::min(min, data[i]);
-              max = std::max(max, data[i]);
-            } else {
-              nulls = true;
-            }
-          }
-          return std::tuple(min, max, nulls);
-        },
-        [&](auto lhs, auto rhs) {
-          const auto [lhs_min, lhs_max, lhs_nulls] = lhs;
-          const auto [rhs_min, rhs_max, rhs_nulls] = rhs;
-          return std::tuple(std::min(lhs_min, rhs_min),
-                            std::max(lhs_max, rhs_max),
-                            lhs_nulls || rhs_nulls);
-        });
-=======
   void updateStats(const int8_t* const src_data, const size_t num_elements) override {
     const T* unencoded_data = reinterpret_cast<const T*>(src_data);
     for (size_t i = 0; i < num_elements; ++i) {
@@ -150,7 +122,6 @@
                    const size_t start_idx,
                    const size_t num_elements) override {
     UNREACHABLE();
->>>>>>> 62f1aeab
   }
 
   // Only called from the executor for synthesized meta-information.
