--- conflicted
+++ resolved
@@ -112,40 +112,11 @@
     }
   }
 
-<<<<<<< HEAD
-  void updateStats(const int8_t* const dst, const size_t numElements) override {
-    const T* data = reinterpret_cast<const T*>(dst);
-
-    std::tie(dataMin, dataMax, has_nulls) = tbb::parallel_reduce(
-        tbb::blocked_range(0UL, numElements),
-        std::tuple(dataMin, dataMax, has_nulls),
-        [&](const auto& range, auto init) {
-          auto [min, max, nulls] = init;
-          for (size_t i = range.begin(); i < range.end(); i++) {
-            if (data[i] != none_encoded_null_value<T>()) {
-              decimal_overflow_validator_.validate(data[i]);
-              min = std::min(min, data[i]);
-              max = std::max(max, data[i]);
-            } else {
-              nulls = true;
-            }
-          }
-          return std::tuple(min, max, nulls);
-        },
-        [&](auto lhs, auto rhs) {
-          const auto [lhs_min, lhs_max, lhs_nulls] = lhs;
-          const auto [rhs_min, rhs_max, rhs_nulls] = rhs;
-          return std::tuple(std::min(lhs_min, rhs_min),
-                            std::max(lhs_max, rhs_max),
-                            lhs_nulls || rhs_nulls);
-        });
-=======
   void updateStats(const int8_t* const src_data, const size_t num_elements) override {
     const T* unencoded_data = reinterpret_cast<const T*>(src_data);
     for (size_t i = 0; i < num_elements; ++i) {
       validateDataAndUpdateStats(unencoded_data[i]);
     }
->>>>>>> 62f1aeab
   }
 
   void updateStats(const std::vector<std::string>* const src_data,
